use super::*;

/// An encoder for the code section.
///
/// # Example
///
/// ```
/// use wasm_encoder::{
///     CodeSection, Function, FunctionSection, Instruction, Module,
///     TypeSection, ValType
/// };
///
/// let mut types = TypeSection::new();
/// types.function(vec![], vec![ValType::I32]);
///
/// let mut functions = FunctionSection::new();
/// let type_index = 0;
/// functions.function(type_index);
///
/// let locals = vec![];
/// let mut func = Function::new(locals);
/// func.instruction(Instruction::I32Const(42));
/// let mut code = CodeSection::new();
/// code.function(&func);
///
/// let mut module = Module::new();
/// module
///     .section(&types)
///     .section(&functions)
///     .section(&code);
///
/// let wasm_bytes = module.finish();
/// ```
/// you can also use the `raw` function to write an already encoded function entry to the code section.
<<<<<<< HEAD
/// This method receives a function entry that already has the locals encoded.
=======
/// This method receives a function entry that was already encoded as locals + function body 
>>>>>>> 2e4fa9e0
/// ``` 
///  use wasmparser::CodeSectionReader;
///
///                 // id, size, #functions, function entry 
///  let codesection = [10, 6,   1,          4, 0, 65, 0, 11];
///  // parse the code section 
///  let mut reader = CodeSectionReader::new(&codesection, 0).unwrap();
///  let function = reader.read().unwrap();
///  let mut codes = CodeSection::new();
<<<<<<< HEAD
///  // this will copy the function construction, including,
///  // local definitions and function body. The length preffix will be calculated by the function
=======
///  // this will copy the function construction:
///  // local definitions and function body
>>>>>>> 2e4fa9e0
///  codes.raw(&codesection[function.range().start..function.range().end]);
/// ```
#[derive(Clone, Debug)]
pub struct CodeSection {
    bytes: Vec<u8>,
    num_added: u32,
}

impl CodeSection {
    /// Create a new code section encoder.
    pub fn new() -> CodeSection {
        CodeSection {
            bytes: vec![],
            num_added: 0,
        }
    }

    /// How many function bodies have been defined inside this section so far?
    pub fn len(&self) -> u32 {
        self.num_added
    }

    /// Write a function body into this code section.
    pub fn function(&mut self, func: &Function) -> &mut Self {
        func.encode(&mut self.bytes);
        self.num_added += 1;
        self
    }

    /// Add raw bytes as a function body
<<<<<<< HEAD
    /// This function encodes the prefix length and add it to the overall encoding.
=======
    /// The prefix length of the function entry will be calculated during the encoding
>>>>>>> 2e4fa9e0
    pub fn raw(&mut self, data: &[u8]) -> &mut Self {
        self.bytes.extend(encoders::u32(u32::try_from(data.len()).unwrap()));
        self.bytes.extend(data);
        self.num_added += 1;
        self
    }
}

impl Section for CodeSection {
    fn id(&self) -> u8 {
        SectionId::Code.into()
    }

    fn encode<S>(&self, sink: &mut S)
    where
        S: Extend<u8>,
    {
        let num_added = encoders::u32(self.num_added);
        let n = num_added.len();
        sink.extend(
            encoders::u32(u32::try_from(n + self.bytes.len()).unwrap())
                .chain(num_added)
                .chain(self.bytes.iter().copied()),
        );
    }
}

/// An encoder for a function body within the code section.
///
/// # Example
///
/// ```
/// use wasm_encoder::{CodeSection, Function, Instruction};
///
/// // Define the function body for:
/// //
/// //     (func (param i32 i32) (result i32)
/// //       local.get 0
/// //       local.get 1
/// //       i32.add)
/// let locals = vec![];
/// let mut func = Function::new(locals);
/// func.instruction(Instruction::LocalGet(0));
/// func.instruction(Instruction::LocalGet(1));
/// func.instruction(Instruction::I32Add);
///
/// // Add our function to the code section.
/// let mut code = CodeSection::new();
/// code.function(&func);
/// ```
#[derive(Clone, Debug)]
pub struct Function {
    bytes: Vec<u8>,
}

impl Function {
    /// Create a new function body with the given locals.
    pub fn new<L>(locals: L) -> Self
    where
        L: IntoIterator<Item = (u32, ValType)>,
        L::IntoIter: ExactSizeIterator,
    {
        let locals = locals.into_iter();
        let mut bytes = vec![];
        bytes.extend(encoders::u32(u32::try_from(locals.len()).unwrap()));
        for (count, ty) in locals {
            bytes.extend(encoders::u32(count));
            bytes.push(ty.into());
        }
        Function { bytes }
    }

    /// Write an instruction into this function body.
    pub fn instruction(&mut self, instruction: Instruction) -> &mut Self {
        instruction.encode(&mut self.bytes);
        self
    }

    /// Add raw bytes to this function's body.
    pub fn raw<B>(&mut self, bytes: B) -> &mut Self
    where
        B: IntoIterator<Item = u8>,
    {
        self.bytes.extend(bytes);
        self
    }

    fn encode(&self, bytes: &mut Vec<u8>) {
        bytes.extend(
            encoders::u32(u32::try_from(self.bytes.len()).unwrap())
                .chain(self.bytes.iter().copied()),
        );
    }
}

/// The immediate for a memory instruction.
#[derive(Clone, Copy, Debug)]
pub struct MemArg {
    /// A static offset to add to the instruction's dynamic address operand.
    ///
    /// This is a `u64` field for the memory64 proposal, but 32-bit memories
    /// limit offsets to at most `u32::MAX` bytes. This will be encoded as a LEB
    /// but it won't generate a valid module if an offset is specified which is
    /// larger than the maximum size of the index space for the memory indicated
    /// by `memory_index`.
    pub offset: u64,
    /// The expected alignment of the instruction's dynamic address operand
    /// (expressed the exponent of a power of two).
    pub align: u32,
    /// The index of the memory this instruction is operating upon.
    pub memory_index: u32,
}

impl MemArg {
    fn encode(&self, bytes: &mut Vec<u8>) {
        if self.memory_index == 0 {
            bytes.extend(encoders::u32(self.align));
            bytes.extend(encoders::u64(self.offset));
        } else {
            bytes.extend(encoders::u32(self.align | (1 << 6)));
            bytes.extend(encoders::u64(self.offset));
            bytes.extend(encoders::u32(self.memory_index));
        }
    }
}

/// Describe an unchecked SIMD lane index.
pub type Lane = u8;

/// The type for a `block`/`if`/`loop`.
#[derive(Clone, Copy, Debug)]
pub enum BlockType {
    /// `[] -> []`
    Empty,
    /// `[] -> [t]`
    Result(ValType),
    /// The `n`th function type.
    FunctionType(u32),
}

impl BlockType {
    fn encode(&self, bytes: &mut Vec<u8>) {
        match *self {
            BlockType::Empty => bytes.push(0x40),
            BlockType::Result(ty) => bytes.push(ty.into()),
            BlockType::FunctionType(f) => bytes.extend(encoders::s33(f.into())),
        }
    }
}

/// WebAssembly instructions.
#[derive(Clone, Copy, Debug)]
#[non_exhaustive]
#[allow(missing_docs, non_camel_case_types)]
pub enum Instruction<'a> {
    // Control instructions.
    Unreachable,
    Nop,
    Block(BlockType),
    Loop(BlockType),
    If(BlockType),
    Else,
    End,
    Br(u32),
    BrIf(u32),
    BrTable(&'a [u32], u32),
    Return,
    Call(u32),
    CallIndirect { ty: u32, table: u32 },

    // Parametric instructions.
    Drop,
    Select,

    // Variable instructions.
    LocalGet(u32),
    LocalSet(u32),
    LocalTee(u32),
    GlobalGet(u32),
    GlobalSet(u32),

    // Memory instructions.
    I32Load(MemArg),
    I64Load(MemArg),
    F32Load(MemArg),
    F64Load(MemArg),
    I32Load8_S(MemArg),
    I32Load8_U(MemArg),
    I32Load16_S(MemArg),
    I32Load16_U(MemArg),
    I64Load8_S(MemArg),
    I64Load8_U(MemArg),
    I64Load16_S(MemArg),
    I64Load16_U(MemArg),
    I64Load32_S(MemArg),
    I64Load32_U(MemArg),
    I32Store(MemArg),
    I64Store(MemArg),
    F32Store(MemArg),
    F64Store(MemArg),
    I32Store8(MemArg),
    I32Store16(MemArg),
    I64Store8(MemArg),
    I64Store16(MemArg),
    I64Store32(MemArg),
    MemorySize(u32),
    MemoryGrow(u32),
    MemoryInit { mem: u32, data: u32 },
    DataDrop(u32),
    MemoryCopy { src: u32, dst: u32 },
    MemoryFill(u32),

    // Numeric instructions.
    I32Const(i32),
    I64Const(i64),
    F32Const(f32),
    F64Const(f64),
    I32Eqz,
    I32Eq,
    I32Neq,
    I32LtS,
    I32LtU,
    I32GtS,
    I32GtU,
    I32LeS,
    I32LeU,
    I32GeS,
    I32GeU,
    I64Eqz,
    I64Eq,
    I64Neq,
    I64LtS,
    I64LtU,
    I64GtS,
    I64GtU,
    I64LeS,
    I64LeU,
    I64GeS,
    I64GeU,
    F32Eq,
    F32Neq,
    F32Lt,
    F32Gt,
    F32Le,
    F32Ge,
    F64Eq,
    F64Neq,
    F64Lt,
    F64Gt,
    F64Le,
    F64Ge,
    I32Clz,
    I32Ctz,
    I32Popcnt,
    I32Add,
    I32Sub,
    I32Mul,
    I32DivS,
    I32DivU,
    I32RemS,
    I32RemU,
    I32And,
    I32Or,
    I32Xor,
    I32Shl,
    I32ShrS,
    I32ShrU,
    I32Rotl,
    I32Rotr,
    I64Clz,
    I64Ctz,
    I64Popcnt,
    I64Add,
    I64Sub,
    I64Mul,
    I64DivS,
    I64DivU,
    I64RemS,
    I64RemU,
    I64And,
    I64Or,
    I64Xor,
    I64Shl,
    I64ShrS,
    I64ShrU,
    I64Rotl,
    I64Rotr,
    F32Abs,
    F32Neg,
    F32Ceil,
    F32Floor,
    F32Trunc,
    F32Nearest,
    F32Sqrt,
    F32Add,
    F32Sub,
    F32Mul,
    F32Div,
    F32Min,
    F32Max,
    F32Copysign,
    F64Abs,
    F64Neg,
    F64Ceil,
    F64Floor,
    F64Trunc,
    F64Nearest,
    F64Sqrt,
    F64Add,
    F64Sub,
    F64Mul,
    F64Div,
    F64Min,
    F64Max,
    F64Copysign,
    I32WrapI64,
    I32TruncF32S,
    I32TruncF32U,
    I32TruncF64S,
    I32TruncF64U,
    I64ExtendI32S,
    I64ExtendI32U,
    I64TruncF32S,
    I64TruncF32U,
    I64TruncF64S,
    I64TruncF64U,
    F32ConvertI32S,
    F32ConvertI32U,
    F32ConvertI64S,
    F32ConvertI64U,
    F32DemoteF64,
    F64ConvertI32S,
    F64ConvertI32U,
    F64ConvertI64S,
    F64ConvertI64U,
    F64PromoteF32,
    I32ReinterpretF32,
    I64ReinterpretF64,
    F32ReinterpretI32,
    F64ReinterpretI64,
    I32Extend8S,
    I32Extend16S,
    I64Extend8S,
    I64Extend16S,
    I64Extend32S,
    I32TruncSatF32S,
    I32TruncSatF32U,
    I32TruncSatF64S,
    I32TruncSatF64U,
    I64TruncSatF32S,
    I64TruncSatF32U,
    I64TruncSatF64S,
    I64TruncSatF64U,

    // Reference types instructions.
    TypedSelect(ValType),
    RefNull(ValType),
    RefIsNull,
    RefFunc(u32),

    // Bulk memory instructions.
    TableInit { segment: u32, table: u32 },
    ElemDrop { segment: u32 },
    TableFill { table: u32 },
    TableSet { table: u32 },
    TableGet { table: u32 },
    TableGrow { table: u32 },
    TableSize { table: u32 },
    TableCopy { src: u32, dst: u32 },

    // SIMD instructions.
    V128Load { memarg: MemArg },
    V128Load8x8S { memarg: MemArg },
    V128Load8x8U { memarg: MemArg },
    V128Load16x4S { memarg: MemArg },
    V128Load16x4U { memarg: MemArg },
    V128Load32x2S { memarg: MemArg },
    V128Load32x2U { memarg: MemArg },
    V128Load8Splat { memarg: MemArg },
    V128Load16Splat { memarg: MemArg },
    V128Load32Splat { memarg: MemArg },
    V128Load64Splat { memarg: MemArg },
    V128Load32Zero { memarg: MemArg },
    V128Load64Zero { memarg: MemArg },
    V128Store { memarg: MemArg },
    V128Load8Lane { memarg: MemArg, lane: Lane },
    V128Load16Lane { memarg: MemArg, lane: Lane },
    V128Load32Lane { memarg: MemArg, lane: Lane },
    V128Load64Lane { memarg: MemArg, lane: Lane },
    V128Store8Lane { memarg: MemArg, lane: Lane },
    V128Store16Lane { memarg: MemArg, lane: Lane },
    V128Store32Lane { memarg: MemArg, lane: Lane },
    V128Store64Lane { memarg: MemArg, lane: Lane },
    V128Const(i128),
    I8x16Shuffle { lanes: [Lane; 16] },
    I8x16ExtractLaneS { lane: Lane },
    I8x16ExtractLaneU { lane: Lane },
    I8x16ReplaceLane { lane: Lane },
    I16x8ExtractLaneS { lane: Lane },
    I16x8ExtractLaneU { lane: Lane },
    I16x8ReplaceLane { lane: Lane },
    I32x4ExtractLane { lane: Lane },
    I32x4ReplaceLane { lane: Lane },
    I64x2ExtractLane { lane: Lane },
    I64x2ReplaceLane { lane: Lane },
    F32x4ExtractLane { lane: Lane },
    F32x4ReplaceLane { lane: Lane },
    F64x2ExtractLane { lane: Lane },
    F64x2ReplaceLane { lane: Lane },
    I8x16Swizzle,
    I8x16Splat,
    I16x8Splat,
    I32x4Splat,
    I64x2Splat,
    F32x4Splat,
    F64x2Splat,
    I8x16Eq,
    I8x16Ne,
    I8x16LtS,
    I8x16LtU,
    I8x16GtS,
    I8x16GtU,
    I8x16LeS,
    I8x16LeU,
    I8x16GeS,
    I8x16GeU,
    I16x8Eq,
    I16x8Ne,
    I16x8LtS,
    I16x8LtU,
    I16x8GtS,
    I16x8GtU,
    I16x8LeS,
    I16x8LeU,
    I16x8GeS,
    I16x8GeU,
    I32x4Eq,
    I32x4Ne,
    I32x4LtS,
    I32x4LtU,
    I32x4GtS,
    I32x4GtU,
    I32x4LeS,
    I32x4LeU,
    I32x4GeS,
    I32x4GeU,
    I64x2Eq,
    I64x2Ne,
    I64x2LtS,
    I64x2GtS,
    I64x2LeS,
    I64x2GeS,
    F32x4Eq,
    F32x4Ne,
    F32x4Lt,
    F32x4Gt,
    F32x4Le,
    F32x4Ge,
    F64x2Eq,
    F64x2Ne,
    F64x2Lt,
    F64x2Gt,
    F64x2Le,
    F64x2Ge,
    V128Not,
    V128And,
    V128AndNot,
    V128Or,
    V128Xor,
    V128Bitselect,
    V128AnyTrue,
    I8x16Abs,
    I8x16Neg,
    I8x16Popcnt,
    I8x16AllTrue,
    I8x16Bitmask,
    I8x16NarrowI16x8S,
    I8x16NarrowI16x8U,
    I8x16Shl,
    I8x16ShrS,
    I8x16ShrU,
    I8x16Add,
    I8x16AddSatS,
    I8x16AddSatU,
    I8x16Sub,
    I8x16SubSatS,
    I8x16SubSatU,
    I8x16MinS,
    I8x16MinU,
    I8x16MaxS,
    I8x16MaxU,
    I8x16RoundingAverageU,
    I16x8ExtAddPairwiseI8x16S,
    I16x8ExtAddPairwiseI8x16U,
    I16x8Abs,
    I16x8Neg,
    I16x8Q15MulrSatS,
    I16x8AllTrue,
    I16x8Bitmask,
    I16x8NarrowI32x4S,
    I16x8NarrowI32x4U,
    I16x8ExtendLowI8x16S,
    I16x8ExtendHighI8x16S,
    I16x8ExtendLowI8x16U,
    I16x8ExtendHighI8x16U,
    I16x8Shl,
    I16x8ShrS,
    I16x8ShrU,
    I16x8Add,
    I16x8AddSatS,
    I16x8AddSatU,
    I16x8Sub,
    I16x8SubSatS,
    I16x8SubSatU,
    I16x8Mul,
    I16x8MinS,
    I16x8MinU,
    I16x8MaxS,
    I16x8MaxU,
    I16x8RoundingAverageU,
    I16x8ExtMulLowI8x16S,
    I16x8ExtMulHighI8x16S,
    I16x8ExtMulLowI8x16U,
    I16x8ExtMulHighI8x16U,
    I32x4ExtAddPairwiseI16x8S,
    I32x4ExtAddPairwiseI16x8U,
    I32x4Abs,
    I32x4Neg,
    I32x4AllTrue,
    I32x4Bitmask,
    I32x4ExtendLowI16x8S,
    I32x4ExtendHighI16x8S,
    I32x4ExtendLowI16x8U,
    I32x4ExtendHighI16x8U,
    I32x4Shl,
    I32x4ShrS,
    I32x4ShrU,
    I32x4Add,
    I32x4Sub,
    I32x4Mul,
    I32x4MinS,
    I32x4MinU,
    I32x4MaxS,
    I32x4MaxU,
    I32x4DotI16x8S,
    I32x4ExtMulLowI16x8S,
    I32x4ExtMulHighI16x8S,
    I32x4ExtMulLowI16x8U,
    I32x4ExtMulHighI16x8U,
    I64x2Abs,
    I64x2Neg,
    I64x2AllTrue,
    I64x2Bitmask,
    I64x2ExtendLowI32x4S,
    I64x2ExtendHighI32x4S,
    I64x2ExtendLowI32x4U,
    I64x2ExtendHighI32x4U,
    I64x2Shl,
    I64x2ShrS,
    I64x2ShrU,
    I64x2Add,
    I64x2Sub,
    I64x2Mul,
    I64x2ExtMulLowI32x4S,
    I64x2ExtMulHighI32x4S,
    I64x2ExtMulLowI32x4U,
    I64x2ExtMulHighI32x4U,
    F32x4Ceil,
    F32x4Floor,
    F32x4Trunc,
    F32x4Nearest,
    F32x4Abs,
    F32x4Neg,
    F32x4Sqrt,
    F32x4Add,
    F32x4Sub,
    F32x4Mul,
    F32x4Div,
    F32x4Min,
    F32x4Max,
    F32x4PMin,
    F32x4PMax,
    F64x2Ceil,
    F64x2Floor,
    F64x2Trunc,
    F64x2Nearest,
    F64x2Abs,
    F64x2Neg,
    F64x2Sqrt,
    F64x2Add,
    F64x2Sub,
    F64x2Mul,
    F64x2Div,
    F64x2Min,
    F64x2Max,
    F64x2PMin,
    F64x2PMax,
    I32x4TruncSatF32x4S,
    I32x4TruncSatF32x4U,
    F32x4ConvertI32x4S,
    F32x4ConvertI32x4U,
    I32x4TruncSatF64x2SZero,
    I32x4TruncSatF64x2UZero,
    F64x2ConvertLowI32x4S,
    F64x2ConvertLowI32x4U,
    F32x4DemoteF64x2Zero,
    F64x2PromoteLowF32x4,
}

impl Instruction<'_> {
    pub(crate) fn encode(&self, bytes: &mut Vec<u8>) {
        match *self {
            // Control instructions.
            Instruction::Unreachable => bytes.push(0x00),
            Instruction::Nop => bytes.push(0x01),
            Instruction::Block(bt) => {
                bytes.push(0x02);
                bt.encode(bytes);
            }
            Instruction::Loop(bt) => {
                bytes.push(0x03);
                bt.encode(bytes);
            }
            Instruction::If(bt) => {
                bytes.push(0x04);
                bt.encode(bytes);
            }
            Instruction::Else => bytes.push(0x05),
            Instruction::End => bytes.push(0x0B),
            Instruction::Br(l) => {
                bytes.push(0x0C);
                bytes.extend(encoders::u32(l));
            }
            Instruction::BrIf(l) => {
                bytes.push(0x0D);
                bytes.extend(encoders::u32(l));
            }
            Instruction::BrTable(ls, l) => {
                bytes.push(0x0E);
                bytes.extend(encoders::u32(u32::try_from(ls.len()).unwrap()));
                for l in ls {
                    bytes.extend(encoders::u32(*l));
                }
                bytes.extend(encoders::u32(l));
            }
            Instruction::Return => bytes.push(0x0F),
            Instruction::Call(f) => {
                bytes.push(0x10);
                bytes.extend(encoders::u32(f));
            }
            Instruction::CallIndirect { ty, table } => {
                bytes.push(0x11);
                bytes.extend(encoders::u32(ty));
                bytes.extend(encoders::u32(table));
            }

            // Parametric instructions.
            Instruction::Drop => bytes.push(0x1A),
            Instruction::Select => bytes.push(0x1B),
            Instruction::TypedSelect(ty) => {
                bytes.push(0x1c);
                bytes.extend(encoders::u32(1));
                bytes.push(ty.into());
            }

            // Variable instructions.
            Instruction::LocalGet(l) => {
                bytes.push(0x20);
                bytes.extend(encoders::u32(l));
            }
            Instruction::LocalSet(l) => {
                bytes.push(0x21);
                bytes.extend(encoders::u32(l));
            }
            Instruction::LocalTee(l) => {
                bytes.push(0x22);
                bytes.extend(encoders::u32(l));
            }
            Instruction::GlobalGet(g) => {
                bytes.push(0x23);
                bytes.extend(encoders::u32(g));
            }
            Instruction::GlobalSet(g) => {
                bytes.push(0x24);
                bytes.extend(encoders::u32(g));
            }
            Instruction::TableGet { table } => {
                bytes.push(0x25);
                bytes.extend(encoders::u32(table));
            }
            Instruction::TableSet { table } => {
                bytes.push(0x26);
                bytes.extend(encoders::u32(table));
            }

            // Memory instructions.
            Instruction::I32Load(m) => {
                bytes.push(0x28);
                m.encode(bytes);
            }
            Instruction::I64Load(m) => {
                bytes.push(0x29);
                m.encode(bytes);
            }
            Instruction::F32Load(m) => {
                bytes.push(0x2A);
                m.encode(bytes);
            }
            Instruction::F64Load(m) => {
                bytes.push(0x2B);
                m.encode(bytes);
            }
            Instruction::I32Load8_S(m) => {
                bytes.push(0x2C);
                m.encode(bytes);
            }
            Instruction::I32Load8_U(m) => {
                bytes.push(0x2D);
                m.encode(bytes);
            }
            Instruction::I32Load16_S(m) => {
                bytes.push(0x2E);
                m.encode(bytes);
            }
            Instruction::I32Load16_U(m) => {
                bytes.push(0x2F);
                m.encode(bytes);
            }
            Instruction::I64Load8_S(m) => {
                bytes.push(0x30);
                m.encode(bytes);
            }
            Instruction::I64Load8_U(m) => {
                bytes.push(0x31);
                m.encode(bytes);
            }
            Instruction::I64Load16_S(m) => {
                bytes.push(0x32);
                m.encode(bytes);
            }
            Instruction::I64Load16_U(m) => {
                bytes.push(0x33);
                m.encode(bytes);
            }
            Instruction::I64Load32_S(m) => {
                bytes.push(0x34);
                m.encode(bytes);
            }
            Instruction::I64Load32_U(m) => {
                bytes.push(0x35);
                m.encode(bytes);
            }
            Instruction::I32Store(m) => {
                bytes.push(0x36);
                m.encode(bytes);
            }
            Instruction::I64Store(m) => {
                bytes.push(0x37);
                m.encode(bytes);
            }
            Instruction::F32Store(m) => {
                bytes.push(0x38);
                m.encode(bytes);
            }
            Instruction::F64Store(m) => {
                bytes.push(0x39);
                m.encode(bytes);
            }
            Instruction::I32Store8(m) => {
                bytes.push(0x3A);
                m.encode(bytes);
            }
            Instruction::I32Store16(m) => {
                bytes.push(0x3B);
                m.encode(bytes);
            }
            Instruction::I64Store8(m) => {
                bytes.push(0x3C);
                m.encode(bytes);
            }
            Instruction::I64Store16(m) => {
                bytes.push(0x3D);
                m.encode(bytes);
            }
            Instruction::I64Store32(m) => {
                bytes.push(0x3E);
                m.encode(bytes);
            }
            Instruction::MemorySize(i) => {
                bytes.push(0x3F);
                bytes.extend(encoders::u32(i));
            }
            Instruction::MemoryGrow(i) => {
                bytes.push(0x40);
                bytes.extend(encoders::u32(i));
            }
            Instruction::MemoryInit { mem, data } => {
                bytes.push(0xfc);
                bytes.extend(encoders::u32(8));
                bytes.extend(encoders::u32(data));
                bytes.extend(encoders::u32(mem));
            }
            Instruction::DataDrop(data) => {
                bytes.push(0xfc);
                bytes.extend(encoders::u32(9));
                bytes.extend(encoders::u32(data));
            }
            Instruction::MemoryCopy { src, dst } => {
                bytes.push(0xfc);
                bytes.extend(encoders::u32(10));
                bytes.extend(encoders::u32(dst));
                bytes.extend(encoders::u32(src));
            }
            Instruction::MemoryFill(mem) => {
                bytes.push(0xfc);
                bytes.extend(encoders::u32(11));
                bytes.extend(encoders::u32(mem));
            }

            // Numeric instructions.
            Instruction::I32Const(x) => {
                bytes.push(0x41);
                bytes.extend(encoders::s32(x));
            }
            Instruction::I64Const(x) => {
                bytes.push(0x42);
                bytes.extend(encoders::s64(x));
            }
            Instruction::F32Const(x) => {
                bytes.push(0x43);
                let x = x.to_bits();
                bytes.extend(x.to_le_bytes().iter().copied());
            }
            Instruction::F64Const(x) => {
                bytes.push(0x44);
                let x = x.to_bits();
                bytes.extend(x.to_le_bytes().iter().copied());
            }
            Instruction::I32Eqz => bytes.push(0x45),
            Instruction::I32Eq => bytes.push(0x46),
            Instruction::I32Neq => bytes.push(0x47),
            Instruction::I32LtS => bytes.push(0x48),
            Instruction::I32LtU => bytes.push(0x49),
            Instruction::I32GtS => bytes.push(0x4A),
            Instruction::I32GtU => bytes.push(0x4B),
            Instruction::I32LeS => bytes.push(0x4C),
            Instruction::I32LeU => bytes.push(0x4D),
            Instruction::I32GeS => bytes.push(0x4E),
            Instruction::I32GeU => bytes.push(0x4F),
            Instruction::I64Eqz => bytes.push(0x50),
            Instruction::I64Eq => bytes.push(0x51),
            Instruction::I64Neq => bytes.push(0x52),
            Instruction::I64LtS => bytes.push(0x53),
            Instruction::I64LtU => bytes.push(0x54),
            Instruction::I64GtS => bytes.push(0x55),
            Instruction::I64GtU => bytes.push(0x56),
            Instruction::I64LeS => bytes.push(0x57),
            Instruction::I64LeU => bytes.push(0x58),
            Instruction::I64GeS => bytes.push(0x59),
            Instruction::I64GeU => bytes.push(0x5A),
            Instruction::F32Eq => bytes.push(0x5B),
            Instruction::F32Neq => bytes.push(0x5C),
            Instruction::F32Lt => bytes.push(0x5D),
            Instruction::F32Gt => bytes.push(0x5E),
            Instruction::F32Le => bytes.push(0x5F),
            Instruction::F32Ge => bytes.push(0x60),
            Instruction::F64Eq => bytes.push(0x61),
            Instruction::F64Neq => bytes.push(0x62),
            Instruction::F64Lt => bytes.push(0x63),
            Instruction::F64Gt => bytes.push(0x64),
            Instruction::F64Le => bytes.push(0x65),
            Instruction::F64Ge => bytes.push(0x66),
            Instruction::I32Clz => bytes.push(0x67),
            Instruction::I32Ctz => bytes.push(0x68),
            Instruction::I32Popcnt => bytes.push(0x69),
            Instruction::I32Add => bytes.push(0x6A),
            Instruction::I32Sub => bytes.push(0x6B),
            Instruction::I32Mul => bytes.push(0x6C),
            Instruction::I32DivS => bytes.push(0x6D),
            Instruction::I32DivU => bytes.push(0x6E),
            Instruction::I32RemS => bytes.push(0x6F),
            Instruction::I32RemU => bytes.push(0x70),
            Instruction::I32And => bytes.push(0x71),
            Instruction::I32Or => bytes.push(0x72),
            Instruction::I32Xor => bytes.push(0x73),
            Instruction::I32Shl => bytes.push(0x74),
            Instruction::I32ShrS => bytes.push(0x75),
            Instruction::I32ShrU => bytes.push(0x76),
            Instruction::I32Rotl => bytes.push(0x77),
            Instruction::I32Rotr => bytes.push(0x78),
            Instruction::I64Clz => bytes.push(0x79),
            Instruction::I64Ctz => bytes.push(0x7A),
            Instruction::I64Popcnt => bytes.push(0x7B),
            Instruction::I64Add => bytes.push(0x7C),
            Instruction::I64Sub => bytes.push(0x7D),
            Instruction::I64Mul => bytes.push(0x7E),
            Instruction::I64DivS => bytes.push(0x7F),
            Instruction::I64DivU => bytes.push(0x80),
            Instruction::I64RemS => bytes.push(0x81),
            Instruction::I64RemU => bytes.push(0x82),
            Instruction::I64And => bytes.push(0x83),
            Instruction::I64Or => bytes.push(0x84),
            Instruction::I64Xor => bytes.push(0x85),
            Instruction::I64Shl => bytes.push(0x86),
            Instruction::I64ShrS => bytes.push(0x87),
            Instruction::I64ShrU => bytes.push(0x88),
            Instruction::I64Rotl => bytes.push(0x89),
            Instruction::I64Rotr => bytes.push(0x8A),
            Instruction::F32Abs => bytes.push(0x8B),
            Instruction::F32Neg => bytes.push(0x8C),
            Instruction::F32Ceil => bytes.push(0x8D),
            Instruction::F32Floor => bytes.push(0x8E),
            Instruction::F32Trunc => bytes.push(0x8F),
            Instruction::F32Nearest => bytes.push(0x90),
            Instruction::F32Sqrt => bytes.push(0x91),
            Instruction::F32Add => bytes.push(0x92),
            Instruction::F32Sub => bytes.push(0x93),
            Instruction::F32Mul => bytes.push(0x94),
            Instruction::F32Div => bytes.push(0x95),
            Instruction::F32Min => bytes.push(0x96),
            Instruction::F32Max => bytes.push(0x97),
            Instruction::F32Copysign => bytes.push(0x98),
            Instruction::F64Abs => bytes.push(0x99),
            Instruction::F64Neg => bytes.push(0x9A),
            Instruction::F64Ceil => bytes.push(0x9B),
            Instruction::F64Floor => bytes.push(0x9C),
            Instruction::F64Trunc => bytes.push(0x9D),
            Instruction::F64Nearest => bytes.push(0x9E),
            Instruction::F64Sqrt => bytes.push(0x9F),
            Instruction::F64Add => bytes.push(0xA0),
            Instruction::F64Sub => bytes.push(0xA1),
            Instruction::F64Mul => bytes.push(0xA2),
            Instruction::F64Div => bytes.push(0xA3),
            Instruction::F64Min => bytes.push(0xA4),
            Instruction::F64Max => bytes.push(0xA5),
            Instruction::F64Copysign => bytes.push(0xA6),
            Instruction::I32WrapI64 => bytes.push(0xA7),
            Instruction::I32TruncF32S => bytes.push(0xA8),
            Instruction::I32TruncF32U => bytes.push(0xA9),
            Instruction::I32TruncF64S => bytes.push(0xAA),
            Instruction::I32TruncF64U => bytes.push(0xAB),
            Instruction::I64ExtendI32S => bytes.push(0xAC),
            Instruction::I64ExtendI32U => bytes.push(0xAD),
            Instruction::I64TruncF32S => bytes.push(0xAE),
            Instruction::I64TruncF32U => bytes.push(0xAF),
            Instruction::I64TruncF64S => bytes.push(0xB0),
            Instruction::I64TruncF64U => bytes.push(0xB1),
            Instruction::F32ConvertI32S => bytes.push(0xB2),
            Instruction::F32ConvertI32U => bytes.push(0xB3),
            Instruction::F32ConvertI64S => bytes.push(0xB4),
            Instruction::F32ConvertI64U => bytes.push(0xB5),
            Instruction::F32DemoteF64 => bytes.push(0xB6),
            Instruction::F64ConvertI32S => bytes.push(0xB7),
            Instruction::F64ConvertI32U => bytes.push(0xB8),
            Instruction::F64ConvertI64S => bytes.push(0xB9),
            Instruction::F64ConvertI64U => bytes.push(0xBA),
            Instruction::F64PromoteF32 => bytes.push(0xBB),
            Instruction::I32ReinterpretF32 => bytes.push(0xBC),
            Instruction::I64ReinterpretF64 => bytes.push(0xBD),
            Instruction::F32ReinterpretI32 => bytes.push(0xBE),
            Instruction::F64ReinterpretI64 => bytes.push(0xBF),
            Instruction::I32Extend8S => bytes.push(0xC0),
            Instruction::I32Extend16S => bytes.push(0xC1),
            Instruction::I64Extend8S => bytes.push(0xC2),
            Instruction::I64Extend16S => bytes.push(0xC3),
            Instruction::I64Extend32S => bytes.push(0xC4),

            Instruction::I32TruncSatF32S => {
                bytes.push(0xFC);
                bytes.extend(encoders::u32(0));
            }
            Instruction::I32TruncSatF32U => {
                bytes.push(0xFC);
                bytes.extend(encoders::u32(1));
            }
            Instruction::I32TruncSatF64S => {
                bytes.push(0xFC);
                bytes.extend(encoders::u32(2));
            }
            Instruction::I32TruncSatF64U => {
                bytes.push(0xFC);
                bytes.extend(encoders::u32(3));
            }
            Instruction::I64TruncSatF32S => {
                bytes.push(0xFC);
                bytes.extend(encoders::u32(4));
            }
            Instruction::I64TruncSatF32U => {
                bytes.push(0xFC);
                bytes.extend(encoders::u32(5));
            }
            Instruction::I64TruncSatF64S => {
                bytes.push(0xFC);
                bytes.extend(encoders::u32(6));
            }
            Instruction::I64TruncSatF64U => {
                bytes.push(0xFC);
                bytes.extend(encoders::u32(7));
            }

            // Reference types instructions.
            Instruction::RefNull(ty) => {
                bytes.push(0xd0);
                bytes.push(ty.into());
            }
            Instruction::RefIsNull => bytes.push(0xd1),
            Instruction::RefFunc(f) => {
                bytes.push(0xd2);
                bytes.extend(encoders::u32(f));
            }

            // Bulk memory instructions.
            Instruction::TableInit { segment, table } => {
                bytes.push(0xfc);
                bytes.extend(encoders::u32(0x0c));
                bytes.extend(encoders::u32(segment));
                bytes.extend(encoders::u32(table));
            }
            Instruction::ElemDrop { segment } => {
                bytes.push(0xfc);
                bytes.extend(encoders::u32(0x0d));
                bytes.extend(encoders::u32(segment));
            }
            Instruction::TableCopy { src, dst } => {
                bytes.push(0xfc);
                bytes.extend(encoders::u32(0x0e));
                bytes.extend(encoders::u32(dst));
                bytes.extend(encoders::u32(src));
            }
            Instruction::TableGrow { table } => {
                bytes.push(0xfc);
                bytes.extend(encoders::u32(0x0f));
                bytes.extend(encoders::u32(table));
            }
            Instruction::TableSize { table } => {
                bytes.push(0xfc);
                bytes.extend(encoders::u32(0x10));
                bytes.extend(encoders::u32(table));
            }
            Instruction::TableFill { table } => {
                bytes.push(0xfc);
                bytes.extend(encoders::u32(0x11));
                bytes.extend(encoders::u32(table));
            }

            // SIMD instructions.
            Instruction::V128Load { memarg } => {
                bytes.push(0xFD);
                bytes.extend(encoders::u32(0x00));
                memarg.encode(bytes);
            }
            Instruction::V128Load8x8S { memarg } => {
                bytes.push(0xFD);
                bytes.extend(encoders::u32(0x01));
                memarg.encode(bytes);
            }
            Instruction::V128Load8x8U { memarg } => {
                bytes.push(0xFD);
                bytes.extend(encoders::u32(0x02));
                memarg.encode(bytes);
            }
            Instruction::V128Load16x4S { memarg } => {
                bytes.push(0xFD);
                bytes.extend(encoders::u32(0x03));
                memarg.encode(bytes);
            }
            Instruction::V128Load16x4U { memarg } => {
                bytes.push(0xFD);
                bytes.extend(encoders::u32(0x04));
                memarg.encode(bytes);
            }
            Instruction::V128Load32x2S { memarg } => {
                bytes.push(0xFD);
                bytes.extend(encoders::u32(0x05));
                memarg.encode(bytes);
            }
            Instruction::V128Load32x2U { memarg } => {
                bytes.push(0xFD);
                bytes.extend(encoders::u32(0x06));
                memarg.encode(bytes);
            }
            Instruction::V128Load8Splat { memarg } => {
                bytes.push(0xFD);
                bytes.extend(encoders::u32(0x07));
                memarg.encode(bytes);
            }
            Instruction::V128Load16Splat { memarg } => {
                bytes.push(0xFD);
                bytes.extend(encoders::u32(0x08));
                memarg.encode(bytes);
            }
            Instruction::V128Load32Splat { memarg } => {
                bytes.push(0xFD);
                bytes.extend(encoders::u32(0x09));
                memarg.encode(bytes);
            }
            Instruction::V128Load64Splat { memarg } => {
                bytes.push(0xFD);
                bytes.extend(encoders::u32(0x0A));
                memarg.encode(bytes);
            }
            Instruction::V128Store { memarg } => {
                bytes.push(0xFD);
                bytes.extend(encoders::u32(0x0B));
                memarg.encode(bytes);
            }
            Instruction::V128Const(x) => {
                bytes.push(0xFD);
                bytes.extend(encoders::u32(0x0C));
                bytes.extend(x.to_le_bytes().iter().copied());
            }
            Instruction::I8x16Shuffle { lanes } => {
                bytes.push(0xFD);
                bytes.extend(encoders::u32(0x0D));
                assert!(lanes.iter().all(|l: &u8| *l < 32));
                bytes.extend(lanes.iter().copied());
            }
            Instruction::I8x16Swizzle => {
                bytes.push(0xFD);
                bytes.extend(encoders::u32(0x0E));
            }
            Instruction::I8x16Splat => {
                bytes.push(0xFD);
                bytes.extend(encoders::u32(0x0F));
            }
            Instruction::I16x8Splat => {
                bytes.push(0xFD);
                bytes.extend(encoders::u32(0x10));
            }
            Instruction::I32x4Splat => {
                bytes.push(0xFD);
                bytes.extend(encoders::u32(0x11));
            }
            Instruction::I64x2Splat => {
                bytes.push(0xFD);
                bytes.extend(encoders::u32(0x12));
            }
            Instruction::F32x4Splat => {
                bytes.push(0xFD);
                bytes.extend(encoders::u32(0x13));
            }
            Instruction::F64x2Splat => {
                bytes.push(0xFD);
                bytes.extend(encoders::u32(0x14));
            }
            Instruction::I8x16ExtractLaneS { lane } => {
                bytes.push(0xFD);
                bytes.extend(encoders::u32(0x15));
                assert!(lane < 16);
                bytes.push(lane);
            }
            Instruction::I8x16ExtractLaneU { lane } => {
                bytes.push(0xFD);
                bytes.extend(encoders::u32(0x16));
                assert!(lane < 16);
                bytes.push(lane);
            }
            Instruction::I8x16ReplaceLane { lane } => {
                bytes.push(0xFD);
                bytes.extend(encoders::u32(0x17));
                assert!(lane < 16);
                bytes.push(lane);
            }
            Instruction::I16x8ExtractLaneS { lane } => {
                bytes.push(0xFD);
                bytes.extend(encoders::u32(0x18));
                assert!(lane < 8);
                bytes.push(lane);
            }
            Instruction::I16x8ExtractLaneU { lane } => {
                bytes.push(0xFD);
                bytes.extend(encoders::u32(0x19));
                assert!(lane < 8);
                bytes.push(lane);
            }
            Instruction::I16x8ReplaceLane { lane } => {
                bytes.push(0xFD);
                bytes.extend(encoders::u32(0x1A));
                assert!(lane < 8);
                bytes.push(lane);
            }
            Instruction::I32x4ExtractLane { lane } => {
                bytes.push(0xFD);
                bytes.extend(encoders::u32(0x1B));
                assert!(lane < 4);
                bytes.push(lane);
            }
            Instruction::I32x4ReplaceLane { lane } => {
                bytes.push(0xFD);
                bytes.extend(encoders::u32(0x1C));
                assert!(lane < 4);
                bytes.push(lane);
            }
            Instruction::I64x2ExtractLane { lane } => {
                bytes.push(0xFD);
                bytes.extend(encoders::u32(0x1D));
                assert!(lane < 2);
                bytes.push(lane);
            }
            Instruction::I64x2ReplaceLane { lane } => {
                bytes.push(0xFD);
                bytes.extend(encoders::u32(0x1E));
                assert!(lane < 2);
                bytes.push(lane);
            }
            Instruction::F32x4ExtractLane { lane } => {
                bytes.push(0xFD);
                bytes.extend(encoders::u32(0x1F));
                assert!(lane < 4);
                bytes.push(lane);
            }
            Instruction::F32x4ReplaceLane { lane } => {
                bytes.push(0xFD);
                bytes.extend(encoders::u32(0x20));
                assert!(lane < 4);
                bytes.push(lane);
            }
            Instruction::F64x2ExtractLane { lane } => {
                bytes.push(0xFD);
                bytes.extend(encoders::u32(0x21));
                assert!(lane < 2);
                bytes.push(lane);
            }
            Instruction::F64x2ReplaceLane { lane } => {
                bytes.push(0xFD);
                bytes.extend(encoders::u32(0x22));
                assert!(lane < 2);
                bytes.push(lane);
            }

            Instruction::I8x16Eq => {
                bytes.push(0xFD);
                bytes.extend(encoders::u32(0x23));
            }
            Instruction::I8x16Ne => {
                bytes.push(0xFD);
                bytes.extend(encoders::u32(0x24));
            }
            Instruction::I8x16LtS => {
                bytes.push(0xFD);
                bytes.extend(encoders::u32(0x25));
            }
            Instruction::I8x16LtU => {
                bytes.push(0xFD);
                bytes.extend(encoders::u32(0x26));
            }
            Instruction::I8x16GtS => {
                bytes.push(0xFD);
                bytes.extend(encoders::u32(0x27));
            }
            Instruction::I8x16GtU => {
                bytes.push(0xFD);
                bytes.extend(encoders::u32(0x28));
            }
            Instruction::I8x16LeS => {
                bytes.push(0xFD);
                bytes.extend(encoders::u32(0x29));
            }
            Instruction::I8x16LeU => {
                bytes.push(0xFD);
                bytes.extend(encoders::u32(0x2A));
            }
            Instruction::I8x16GeS => {
                bytes.push(0xFD);
                bytes.extend(encoders::u32(0x2B));
            }
            Instruction::I8x16GeU => {
                bytes.push(0xFD);
                bytes.extend(encoders::u32(0x2C));
            }
            Instruction::I16x8Eq => {
                bytes.push(0xFD);
                bytes.extend(encoders::u32(0x2D));
            }
            Instruction::I16x8Ne => {
                bytes.push(0xFD);
                bytes.extend(encoders::u32(0x2E));
            }
            Instruction::I16x8LtS => {
                bytes.push(0xFD);
                bytes.extend(encoders::u32(0x2F));
            }
            Instruction::I16x8LtU => {
                bytes.push(0xFD);
                bytes.extend(encoders::u32(0x30));
            }
            Instruction::I16x8GtS => {
                bytes.push(0xFD);
                bytes.extend(encoders::u32(0x31));
            }
            Instruction::I16x8GtU => {
                bytes.push(0xFD);
                bytes.extend(encoders::u32(0x32));
            }
            Instruction::I16x8LeS => {
                bytes.push(0xFD);
                bytes.extend(encoders::u32(0x33));
            }
            Instruction::I16x8LeU => {
                bytes.push(0xFD);
                bytes.extend(encoders::u32(0x34));
            }
            Instruction::I16x8GeS => {
                bytes.push(0xFD);
                bytes.extend(encoders::u32(0x35));
            }
            Instruction::I16x8GeU => {
                bytes.push(0xFD);
                bytes.extend(encoders::u32(0x36));
            }
            Instruction::I32x4Eq => {
                bytes.push(0xFD);
                bytes.extend(encoders::u32(0x37));
            }
            Instruction::I32x4Ne => {
                bytes.push(0xFD);
                bytes.extend(encoders::u32(0x38));
            }
            Instruction::I32x4LtS => {
                bytes.push(0xFD);
                bytes.extend(encoders::u32(0x39));
            }
            Instruction::I32x4LtU => {
                bytes.push(0xFD);
                bytes.extend(encoders::u32(0x3A));
            }
            Instruction::I32x4GtS => {
                bytes.push(0xFD);
                bytes.extend(encoders::u32(0x3B));
            }
            Instruction::I32x4GtU => {
                bytes.push(0xFD);
                bytes.extend(encoders::u32(0x3C));
            }
            Instruction::I32x4LeS => {
                bytes.push(0xFD);
                bytes.extend(encoders::u32(0x3D));
            }
            Instruction::I32x4LeU => {
                bytes.push(0xFD);
                bytes.extend(encoders::u32(0x3E));
            }
            Instruction::I32x4GeS => {
                bytes.push(0xFD);
                bytes.extend(encoders::u32(0x3F));
            }
            Instruction::I32x4GeU => {
                bytes.push(0xFD);
                bytes.extend(encoders::u32(0x40));
            }
            Instruction::F32x4Eq => {
                bytes.push(0xFD);
                bytes.extend(encoders::u32(0x41));
            }
            Instruction::F32x4Ne => {
                bytes.push(0xFD);
                bytes.extend(encoders::u32(0x42));
            }
            Instruction::F32x4Lt => {
                bytes.push(0xFD);
                bytes.extend(encoders::u32(0x43));
            }
            Instruction::F32x4Gt => {
                bytes.push(0xFD);
                bytes.extend(encoders::u32(0x44));
            }
            Instruction::F32x4Le => {
                bytes.push(0xFD);
                bytes.extend(encoders::u32(0x45));
            }
            Instruction::F32x4Ge => {
                bytes.push(0xFD);
                bytes.extend(encoders::u32(0x46));
            }
            Instruction::F64x2Eq => {
                bytes.push(0xFD);
                bytes.extend(encoders::u32(0x47));
            }
            Instruction::F64x2Ne => {
                bytes.push(0xFD);
                bytes.extend(encoders::u32(0x48));
            }
            Instruction::F64x2Lt => {
                bytes.push(0xFD);
                bytes.extend(encoders::u32(0x49));
            }
            Instruction::F64x2Gt => {
                bytes.push(0xFD);
                bytes.extend(encoders::u32(0x4A));
            }
            Instruction::F64x2Le => {
                bytes.push(0xFD);
                bytes.extend(encoders::u32(0x4B));
            }
            Instruction::F64x2Ge => {
                bytes.push(0xFD);
                bytes.extend(encoders::u32(0x4C));
            }
            Instruction::V128Not => {
                bytes.push(0xFD);
                bytes.extend(encoders::u32(0x4D));
            }
            Instruction::V128And => {
                bytes.push(0xFD);
                bytes.extend(encoders::u32(0x4E));
            }
            Instruction::V128AndNot => {
                bytes.push(0xFD);
                bytes.extend(encoders::u32(0x4F));
            }
            Instruction::V128Or => {
                bytes.push(0xFD);
                bytes.extend(encoders::u32(0x50));
            }
            Instruction::V128Xor => {
                bytes.push(0xFD);
                bytes.extend(encoders::u32(0x51));
            }
            Instruction::V128Bitselect => {
                bytes.push(0xFD);
                bytes.extend(encoders::u32(0x52));
            }
            Instruction::V128AnyTrue => {
                bytes.push(0xFD);
                bytes.extend(encoders::u32(0x53));
            }
            Instruction::I8x16Abs => {
                bytes.push(0xFD);
                bytes.extend(encoders::u32(0x60));
            }
            Instruction::I8x16Neg => {
                bytes.push(0xFD);
                bytes.extend(encoders::u32(0x61));
            }
            Instruction::I8x16Popcnt => {
                bytes.push(0xFD);
                bytes.extend(encoders::u32(0x62));
            }
            Instruction::I8x16AllTrue => {
                bytes.push(0xFD);
                bytes.extend(encoders::u32(0x63));
            }
            Instruction::I8x16Bitmask => {
                bytes.push(0xFD);
                bytes.extend(encoders::u32(0x64));
            }
            Instruction::I8x16NarrowI16x8S => {
                bytes.push(0xFD);
                bytes.extend(encoders::u32(0x65));
            }
            Instruction::I8x16NarrowI16x8U => {
                bytes.push(0xFD);
                bytes.extend(encoders::u32(0x66));
            }
            Instruction::I8x16Shl => {
                bytes.push(0xFD);
                bytes.extend(encoders::u32(0x6b));
            }
            Instruction::I8x16ShrS => {
                bytes.push(0xFD);
                bytes.extend(encoders::u32(0x6c));
            }
            Instruction::I8x16ShrU => {
                bytes.push(0xFD);
                bytes.extend(encoders::u32(0x6d));
            }
            Instruction::I8x16Add => {
                bytes.push(0xFD);
                bytes.extend(encoders::u32(0x6e));
            }
            Instruction::I8x16AddSatS => {
                bytes.push(0xFD);
                bytes.extend(encoders::u32(0x6f));
            }
            Instruction::I8x16AddSatU => {
                bytes.push(0xFD);
                bytes.extend(encoders::u32(0x70));
            }
            Instruction::I8x16Sub => {
                bytes.push(0xFD);
                bytes.extend(encoders::u32(0x71));
            }
            Instruction::I8x16SubSatS => {
                bytes.push(0xFD);
                bytes.extend(encoders::u32(0x72));
            }
            Instruction::I8x16SubSatU => {
                bytes.push(0xFD);
                bytes.extend(encoders::u32(0x73));
            }
            Instruction::I8x16MinS => {
                bytes.push(0xFD);
                bytes.extend(encoders::u32(0x76));
            }
            Instruction::I8x16MinU => {
                bytes.push(0xFD);
                bytes.extend(encoders::u32(0x77));
            }
            Instruction::I8x16MaxS => {
                bytes.push(0xFD);
                bytes.extend(encoders::u32(0x78));
            }
            Instruction::I8x16MaxU => {
                bytes.push(0xFD);
                bytes.extend(encoders::u32(0x79));
            }
            Instruction::I8x16RoundingAverageU => {
                bytes.push(0xFD);
                bytes.extend(encoders::u32(0x7B));
            }
            Instruction::I16x8ExtAddPairwiseI8x16S => {
                bytes.push(0xFD);
                bytes.extend(encoders::u32(0x7C));
            }
            Instruction::I16x8ExtAddPairwiseI8x16U => {
                bytes.push(0xFD);
                bytes.extend(encoders::u32(0x7D));
            }
            Instruction::I32x4ExtAddPairwiseI16x8S => {
                bytes.push(0xFD);
                bytes.extend(encoders::u32(0x7E));
            }
            Instruction::I32x4ExtAddPairwiseI16x8U => {
                bytes.push(0xFD);
                bytes.extend(encoders::u32(0x7F));
            }
            Instruction::I16x8Abs => {
                bytes.push(0xFD);
                bytes.extend(encoders::u32(0x80));
            }
            Instruction::I16x8Neg => {
                bytes.push(0xFD);
                bytes.extend(encoders::u32(0x81));
            }
            Instruction::I16x8Q15MulrSatS => {
                bytes.push(0xFD);
                bytes.extend(encoders::u32(0x82));
            }
            Instruction::I16x8AllTrue => {
                bytes.push(0xFD);
                bytes.extend(encoders::u32(0x83));
            }
            Instruction::I16x8Bitmask => {
                bytes.push(0xFD);
                bytes.extend(encoders::u32(0x84));
            }
            Instruction::I16x8NarrowI32x4S => {
                bytes.push(0xFD);
                bytes.extend(encoders::u32(0x85));
            }
            Instruction::I16x8NarrowI32x4U => {
                bytes.push(0xFD);
                bytes.extend(encoders::u32(0x86));
            }
            Instruction::I16x8ExtendLowI8x16S => {
                bytes.push(0xFD);
                bytes.extend(encoders::u32(0x87));
            }
            Instruction::I16x8ExtendHighI8x16S => {
                bytes.push(0xFD);
                bytes.extend(encoders::u32(0x88));
            }
            Instruction::I16x8ExtendLowI8x16U => {
                bytes.push(0xFD);
                bytes.extend(encoders::u32(0x89));
            }
            Instruction::I16x8ExtendHighI8x16U => {
                bytes.push(0xFD);
                bytes.extend(encoders::u32(0x8A));
            }
            Instruction::I16x8Shl => {
                bytes.push(0xFD);
                bytes.extend(encoders::u32(0x8B));
            }
            Instruction::I16x8ShrS => {
                bytes.push(0xFD);
                bytes.extend(encoders::u32(0x8C));
            }
            Instruction::I16x8ShrU => {
                bytes.push(0xFD);
                bytes.extend(encoders::u32(0x8D));
            }
            Instruction::I16x8Add => {
                bytes.push(0xFD);
                bytes.extend(encoders::u32(0x8E));
            }
            Instruction::I16x8AddSatS => {
                bytes.push(0xFD);
                bytes.extend(encoders::u32(0x8F));
            }
            Instruction::I16x8AddSatU => {
                bytes.push(0xFD);
                bytes.extend(encoders::u32(0x90));
            }
            Instruction::I16x8Sub => {
                bytes.push(0xFD);
                bytes.extend(encoders::u32(0x91));
            }
            Instruction::I16x8SubSatS => {
                bytes.push(0xFD);
                bytes.extend(encoders::u32(0x92));
            }
            Instruction::I16x8SubSatU => {
                bytes.push(0xFD);
                bytes.extend(encoders::u32(0x93));
            }
            Instruction::I16x8Mul => {
                bytes.push(0xFD);
                bytes.extend(encoders::u32(0x95));
            }
            Instruction::I16x8MinS => {
                bytes.push(0xFD);
                bytes.extend(encoders::u32(0x96));
            }
            Instruction::I16x8MinU => {
                bytes.push(0xFD);
                bytes.extend(encoders::u32(0x97));
            }
            Instruction::I16x8MaxS => {
                bytes.push(0xFD);
                bytes.extend(encoders::u32(0x98));
            }
            Instruction::I16x8MaxU => {
                bytes.push(0xFD);
                bytes.extend(encoders::u32(0x99));
            }
            Instruction::I16x8RoundingAverageU => {
                bytes.push(0xFD);
                bytes.extend(encoders::u32(0x9B));
            }
            Instruction::I16x8ExtMulLowI8x16S => {
                bytes.push(0xFD);
                bytes.extend(encoders::u32(0x9C));
            }
            Instruction::I16x8ExtMulHighI8x16S => {
                bytes.push(0xFD);
                bytes.extend(encoders::u32(0x9D));
            }
            Instruction::I16x8ExtMulLowI8x16U => {
                bytes.push(0xFD);
                bytes.extend(encoders::u32(0x9E));
            }
            Instruction::I16x8ExtMulHighI8x16U => {
                bytes.push(0xFD);
                bytes.extend(encoders::u32(0x9F));
            }
            Instruction::I32x4Abs => {
                bytes.push(0xFD);
                bytes.extend(encoders::u32(0xA0));
            }
            Instruction::I32x4Neg => {
                bytes.push(0xFD);
                bytes.extend(encoders::u32(0xA1));
            }
            Instruction::I32x4AllTrue => {
                bytes.push(0xFD);
                bytes.extend(encoders::u32(0xA3));
            }
            Instruction::I32x4Bitmask => {
                bytes.push(0xFD);
                bytes.extend(encoders::u32(0xA4));
            }
            Instruction::I32x4ExtendLowI16x8S => {
                bytes.push(0xFD);
                bytes.extend(encoders::u32(0xA7));
            }
            Instruction::I32x4ExtendHighI16x8S => {
                bytes.push(0xFD);
                bytes.extend(encoders::u32(0xA8));
            }
            Instruction::I32x4ExtendLowI16x8U => {
                bytes.push(0xFD);
                bytes.extend(encoders::u32(0xA9));
            }
            Instruction::I32x4ExtendHighI16x8U => {
                bytes.push(0xFD);
                bytes.extend(encoders::u32(0xAA));
            }
            Instruction::I32x4Shl => {
                bytes.push(0xFD);
                bytes.extend(encoders::u32(0xAB));
            }
            Instruction::I32x4ShrS => {
                bytes.push(0xFD);
                bytes.extend(encoders::u32(0xAC));
            }
            Instruction::I32x4ShrU => {
                bytes.push(0xFD);
                bytes.extend(encoders::u32(0xAD));
            }
            Instruction::I32x4Add => {
                bytes.push(0xFD);
                bytes.extend(encoders::u32(0xAE));
            }
            Instruction::I32x4Sub => {
                bytes.push(0xFD);
                bytes.extend(encoders::u32(0xB1));
            }
            Instruction::I32x4Mul => {
                bytes.push(0xFD);
                bytes.extend(encoders::u32(0xB5));
            }
            Instruction::I32x4MinS => {
                bytes.push(0xFD);
                bytes.extend(encoders::u32(0xB6));
            }
            Instruction::I32x4MinU => {
                bytes.push(0xFD);
                bytes.extend(encoders::u32(0xB7));
            }
            Instruction::I32x4MaxS => {
                bytes.push(0xFD);
                bytes.extend(encoders::u32(0xB8));
            }
            Instruction::I32x4MaxU => {
                bytes.push(0xFD);
                bytes.extend(encoders::u32(0xB9));
            }
            Instruction::I32x4DotI16x8S => {
                bytes.push(0xFD);
                bytes.extend(encoders::u32(0xBA));
            }
            Instruction::I32x4ExtMulLowI16x8S => {
                bytes.push(0xFD);
                bytes.extend(encoders::u32(0xBC));
            }
            Instruction::I32x4ExtMulHighI16x8S => {
                bytes.push(0xFD);
                bytes.extend(encoders::u32(0xBD));
            }
            Instruction::I32x4ExtMulLowI16x8U => {
                bytes.push(0xFD);
                bytes.extend(encoders::u32(0xBE));
            }
            Instruction::I32x4ExtMulHighI16x8U => {
                bytes.push(0xFD);
                bytes.extend(encoders::u32(0xBF));
            }
            Instruction::I64x2Abs => {
                bytes.push(0xFD);
                bytes.extend(encoders::u32(0xC0));
            }
            Instruction::I64x2Neg => {
                bytes.push(0xFD);
                bytes.extend(encoders::u32(0xC1));
            }
            Instruction::I64x2AllTrue => {
                bytes.push(0xFD);
                bytes.extend(encoders::u32(0xC3));
            }
            Instruction::I64x2Bitmask => {
                bytes.push(0xFD);
                bytes.extend(encoders::u32(0xC4));
            }
            Instruction::I64x2ExtendLowI32x4S => {
                bytes.push(0xFD);
                bytes.extend(encoders::u32(0xC7));
            }
            Instruction::I64x2ExtendHighI32x4S => {
                bytes.push(0xFD);
                bytes.extend(encoders::u32(0xC8));
            }
            Instruction::I64x2ExtendLowI32x4U => {
                bytes.push(0xFD);
                bytes.extend(encoders::u32(0xC9));
            }
            Instruction::I64x2ExtendHighI32x4U => {
                bytes.push(0xFD);
                bytes.extend(encoders::u32(0xCA));
            }
            Instruction::I64x2Shl => {
                bytes.push(0xFD);
                bytes.extend(encoders::u32(0xCB));
            }
            Instruction::I64x2ShrS => {
                bytes.push(0xFD);
                bytes.extend(encoders::u32(0xCC));
            }
            Instruction::I64x2ShrU => {
                bytes.push(0xFD);
                bytes.extend(encoders::u32(0xCD));
            }
            Instruction::I64x2Add => {
                bytes.push(0xFD);
                bytes.extend(encoders::u32(0xCE));
            }
            Instruction::I64x2Sub => {
                bytes.push(0xFD);
                bytes.extend(encoders::u32(0xD1));
            }
            Instruction::I64x2Mul => {
                bytes.push(0xFD);
                bytes.extend(encoders::u32(0xD5));
            }
            Instruction::I64x2ExtMulLowI32x4S => {
                bytes.push(0xFD);
                bytes.extend(encoders::u32(0xDC));
            }
            Instruction::I64x2ExtMulHighI32x4S => {
                bytes.push(0xFD);
                bytes.extend(encoders::u32(0xDD));
            }
            Instruction::I64x2ExtMulLowI32x4U => {
                bytes.push(0xFD);
                bytes.extend(encoders::u32(0xDE));
            }
            Instruction::I64x2ExtMulHighI32x4U => {
                bytes.push(0xFD);
                bytes.extend(encoders::u32(0xDF));
            }
            Instruction::F32x4Ceil => {
                bytes.push(0xFD);
                bytes.extend(encoders::u32(0x67));
            }
            Instruction::F32x4Floor => {
                bytes.push(0xFD);
                bytes.extend(encoders::u32(0x68));
            }
            Instruction::F32x4Trunc => {
                bytes.push(0xFD);
                bytes.extend(encoders::u32(0x69));
            }
            Instruction::F32x4Nearest => {
                bytes.push(0xFD);
                bytes.extend(encoders::u32(0x6A));
            }
            Instruction::F32x4Abs => {
                bytes.push(0xFD);
                bytes.extend(encoders::u32(0xE0));
            }
            Instruction::F32x4Neg => {
                bytes.push(0xFD);
                bytes.extend(encoders::u32(0xE1));
            }
            Instruction::F32x4Sqrt => {
                bytes.push(0xFD);
                bytes.extend(encoders::u32(0xE3));
            }
            Instruction::F32x4Add => {
                bytes.push(0xFD);
                bytes.extend(encoders::u32(0xE4));
            }
            Instruction::F32x4Sub => {
                bytes.push(0xFD);
                bytes.extend(encoders::u32(0xE5));
            }
            Instruction::F32x4Mul => {
                bytes.push(0xFD);
                bytes.extend(encoders::u32(0xE6));
            }
            Instruction::F32x4Div => {
                bytes.push(0xFD);
                bytes.extend(encoders::u32(0xE7));
            }
            Instruction::F32x4Min => {
                bytes.push(0xFD);
                bytes.extend(encoders::u32(0xE8));
            }
            Instruction::F32x4Max => {
                bytes.push(0xFD);
                bytes.extend(encoders::u32(0xE9));
            }
            Instruction::F32x4PMin => {
                bytes.push(0xFD);
                bytes.extend(encoders::u32(0xEA));
            }
            Instruction::F32x4PMax => {
                bytes.push(0xFD);
                bytes.extend(encoders::u32(0xEB));
            }
            Instruction::F64x2Ceil => {
                bytes.push(0xFD);
                bytes.extend(encoders::u32(0x74));
            }
            Instruction::F64x2Floor => {
                bytes.push(0xFD);
                bytes.extend(encoders::u32(0x75));
            }
            Instruction::F64x2Trunc => {
                bytes.push(0xFD);
                bytes.extend(encoders::u32(0x7A));
            }
            Instruction::F64x2Nearest => {
                bytes.push(0xFD);
                bytes.extend(encoders::u32(0x94));
            }
            Instruction::F64x2Abs => {
                bytes.push(0xFD);
                bytes.extend(encoders::u32(0xEC));
            }
            Instruction::F64x2Neg => {
                bytes.push(0xFD);
                bytes.extend(encoders::u32(0xED));
            }
            Instruction::F64x2Sqrt => {
                bytes.push(0xFD);
                bytes.extend(encoders::u32(0xEF));
            }
            Instruction::F64x2Add => {
                bytes.push(0xFD);
                bytes.extend(encoders::u32(0xF0));
            }
            Instruction::F64x2Sub => {
                bytes.push(0xFD);
                bytes.extend(encoders::u32(0xF1));
            }
            Instruction::F64x2Mul => {
                bytes.push(0xFD);
                bytes.extend(encoders::u32(0xF2));
            }
            Instruction::F64x2Div => {
                bytes.push(0xFD);
                bytes.extend(encoders::u32(0xF3));
            }
            Instruction::F64x2Min => {
                bytes.push(0xFD);
                bytes.extend(encoders::u32(0xF4));
            }
            Instruction::F64x2Max => {
                bytes.push(0xFD);
                bytes.extend(encoders::u32(0xF5));
            }
            Instruction::F64x2PMin => {
                bytes.push(0xFD);
                bytes.extend(encoders::u32(0xF6));
            }
            Instruction::F64x2PMax => {
                bytes.push(0xFD);
                bytes.extend(encoders::u32(0xF7));
            }
            Instruction::I32x4TruncSatF32x4S => {
                bytes.push(0xFD);
                bytes.extend(encoders::u32(0xF8));
            }
            Instruction::I32x4TruncSatF32x4U => {
                bytes.push(0xFD);
                bytes.extend(encoders::u32(0xF9));
            }
            Instruction::F32x4ConvertI32x4S => {
                bytes.push(0xFD);
                bytes.extend(encoders::u32(0xFA));
            }
            Instruction::F32x4ConvertI32x4U => {
                bytes.push(0xFD);
                bytes.extend(encoders::u32(0xFB));
            }
            Instruction::I32x4TruncSatF64x2SZero => {
                bytes.push(0xFD);
                bytes.extend(encoders::u32(0xFC));
            }
            Instruction::I32x4TruncSatF64x2UZero => {
                bytes.push(0xFD);
                bytes.extend(encoders::u32(0xFD));
            }
            Instruction::F64x2ConvertLowI32x4S => {
                bytes.push(0xFD);
                bytes.extend(encoders::u32(0xFE));
            }
            Instruction::F64x2ConvertLowI32x4U => {
                bytes.push(0xFD);
                bytes.extend(encoders::u32(0xFF));
            }
            Instruction::F32x4DemoteF64x2Zero => {
                bytes.push(0xFD);
                bytes.extend(encoders::u32(0x5E));
            }
            Instruction::F64x2PromoteLowF32x4 => {
                bytes.push(0xFD);
                bytes.extend(encoders::u32(0x5F));
            }
            Instruction::V128Load32Zero { memarg } => {
                bytes.push(0xFD);
                bytes.extend(encoders::u32(0x5C));
                memarg.encode(bytes);
            }
            Instruction::V128Load64Zero { memarg } => {
                bytes.push(0xFD);
                bytes.extend(encoders::u32(0x5D));
                memarg.encode(bytes);
            }
            Instruction::V128Load8Lane { memarg, lane } => {
                bytes.push(0xFD);
                bytes.extend(encoders::u32(0x54));
                memarg.encode(bytes);
                assert!(lane < 16);
                bytes.push(lane);
            }
            Instruction::V128Load16Lane { memarg, lane } => {
                bytes.push(0xFD);
                bytes.extend(encoders::u32(0x55));
                memarg.encode(bytes);
                assert!(lane < 8);
                bytes.push(lane);
            }
            Instruction::V128Load32Lane { memarg, lane } => {
                bytes.push(0xFD);
                bytes.extend(encoders::u32(0x56));
                memarg.encode(bytes);
                assert!(lane < 4);
                bytes.push(lane);
            }
            Instruction::V128Load64Lane { memarg, lane } => {
                bytes.push(0xFD);
                bytes.extend(encoders::u32(0x57));
                memarg.encode(bytes);
                assert!(lane < 2);
                bytes.push(lane);
            }
            Instruction::V128Store8Lane { memarg, lane } => {
                bytes.push(0xFD);
                bytes.extend(encoders::u32(0x58));
                memarg.encode(bytes);
                assert!(lane < 16);
                bytes.push(lane);
            }
            Instruction::V128Store16Lane { memarg, lane } => {
                bytes.push(0xFD);
                bytes.extend(encoders::u32(0x59));
                memarg.encode(bytes);
                assert!(lane < 8);
                bytes.push(lane);
            }
            Instruction::V128Store32Lane { memarg, lane } => {
                bytes.push(0xFD);
                bytes.extend(encoders::u32(0x5A));
                memarg.encode(bytes);
                assert!(lane < 4);
                bytes.push(lane);
            }
            Instruction::V128Store64Lane { memarg, lane } => {
                bytes.push(0xFD);
                bytes.extend(encoders::u32(0x5B));
                memarg.encode(bytes);
                assert!(lane < 2);
                bytes.push(lane);
            }
            Instruction::I64x2Eq => {
                bytes.push(0xFD);
                bytes.extend(encoders::u32(0xD6));
            }
            Instruction::I64x2Ne => {
                bytes.push(0xFD);
                bytes.extend(encoders::u32(0xD7));
            }
            Instruction::I64x2LtS => {
                bytes.push(0xFD);
                bytes.extend(encoders::u32(0xD8));
            }
            Instruction::I64x2GtS => {
                bytes.push(0xFD);
                bytes.extend(encoders::u32(0xD9));
            }
            Instruction::I64x2LeS => {
                bytes.push(0xFD);
                bytes.extend(encoders::u32(0xDD));
            }
            Instruction::I64x2GeS => {
                bytes.push(0xFD);
                bytes.extend(encoders::u32(0xDB));
            }
        }
    }
}<|MERGE_RESOLUTION|>--- conflicted
+++ resolved
@@ -32,11 +32,7 @@
 /// let wasm_bytes = module.finish();
 /// ```
 /// you can also use the `raw` function to write an already encoded function entry to the code section.
-<<<<<<< HEAD
-/// This method receives a function entry that already has the locals encoded.
-=======
 /// This method receives a function entry that was already encoded as locals + function body 
->>>>>>> 2e4fa9e0
 /// ``` 
 ///  use wasmparser::CodeSectionReader;
 ///
@@ -46,13 +42,8 @@
 ///  let mut reader = CodeSectionReader::new(&codesection, 0).unwrap();
 ///  let function = reader.read().unwrap();
 ///  let mut codes = CodeSection::new();
-<<<<<<< HEAD
-///  // this will copy the function construction, including,
-///  // local definitions and function body. The length preffix will be calculated by the function
-=======
 ///  // this will copy the function construction:
 ///  // local definitions and function body
->>>>>>> 2e4fa9e0
 ///  codes.raw(&codesection[function.range().start..function.range().end]);
 /// ```
 #[derive(Clone, Debug)]
@@ -83,11 +74,7 @@
     }
 
     /// Add raw bytes as a function body
-<<<<<<< HEAD
-    /// This function encodes the prefix length and add it to the overall encoding.
-=======
     /// The prefix length of the function entry will be calculated during the encoding
->>>>>>> 2e4fa9e0
     pub fn raw(&mut self, data: &[u8]) -> &mut Self {
         self.bytes.extend(encoders::u32(u32::try_from(data.len()).unwrap()));
         self.bytes.extend(data);
